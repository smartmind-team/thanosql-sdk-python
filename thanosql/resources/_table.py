--- conflicted
+++ resolved
@@ -366,60 +366,4 @@
 
         return self.client._request(
             method="delete", path=path, query_params=query_params
-<<<<<<< HEAD
-        )
-=======
-        )
-
-
-class Table(BaseTable):
-    service: Optional[TableService] = None
-
-    def get_records(
-        self,
-        offset: Optional[int] = None,
-        limit: Optional[int] = None,
-    ) -> Records:
-        path = f"/{self.service.tag}/{self.name}/records"
-
-        query_params = self.service._create_input_dict(
-            schema=self.table_schema,
-            offset=offset,
-            limit=limit,
-        )
-
-        res = self.service.client._request(
-            method="get",
-            path=path,
-            query_params=query_params,
-        )
-        return Records(data=res["records"], total=res["total"])
-
-    def get_records_as_csv(
-        self,
-        timezone_offset: Optional[int] = None,
-    ) -> None:
-        path = f"/{self.service.tag}/{self.name}/records/csv"
-
-        query_params = self.service._create_input_dict(
-            schema=self.table_schema,
-            timezone_offset=timezone_offset,
-        )
-
-        self.service.client._request(
-            method="get", path=path, query_params=query_params, stream=True
-        )
-
-    def insert(
-        self,
-        records: List[dict],
-    ) -> Union[Table, dict]:
-        path = f"/{self.service.tag}/{self.name}/records"
-        query_params = self.service._create_input_dict(schema=self.table_schema)
-
-        raw_response = self.service.client._request(
-            method="post", path=path, query_params=query_params, payload=records
-        )
-
-        return self.service._parse_table_response(raw_response)
->>>>>>> ca506ea5
+        )