from __future__ import annotations

import enum
import json
import os
from datetime import datetime
from pathlib import Path
from pydantic import Field, TypeAdapter
from typing import TYPE_CHECKING, List, Optional, Tuple, Union

import numpy as np
import pandas as pd

from thanosql._error import ThanoSQLAlreadyExistsError, ThanoSQLValueError
from thanosql._service import ThanoSQLService
from thanosql.resources._model import BaseModel
from thanosql.resources._util import get_sqlalchemy_type


if TYPE_CHECKING:
    from thanosql._client import ThanoSQL


class BaseColumn(BaseModel):
    default: Optional[str] = None
    is_nullable: Optional[bool] = True
    type: str
    name: str


class Column(BaseModel):
    id: Optional[int] = None
    default: Optional[str] = None
    is_nullable: Optional[bool] = True
    type: str
    name: str


class Unique(BaseModel):
    name: Optional[str] = None
    columns: Optional[List[str]] = []


class PrimaryKey(BaseModel):
    name: Optional[str] = None
    columns: Optional[List[str]] = []


class ForeignKey(BaseModel):
    name: Optional[str] = None
    reference_schema: str = "public"
    reference_column: str
    reference_table: str
    column: str


class Constraints(BaseModel):
    unique: Optional[List[Unique]] = None
    primary_key: Optional[PrimaryKey] = None
    foreign_keys: Optional[List[ForeignKey]] = None


class BaseTable(BaseModel):
    name: Optional[str] = None
    table_schema: Optional[str] = Field(alias="schema", default=None)
    columns: Optional[List[BaseColumn]] = None
    constraints: Optional[Constraints] = None


class TableObject(BaseModel):
    columns: Optional[List[BaseColumn]] = None
    constraints: Optional[Constraints] = None


class IfExists(enum.Enum):
    FAIL = "fail"
    APPEND = "append"
    REPLACE = "replace"


class TableService(ThanoSQLService):
    def __init__(self, client: ThanoSQL) -> None:
        super().__init__(client=client, tag="table")

        self.template: TableTemplateService = TableTemplateService(client)

    def _parse_table_response(self, raw_response: dict) -> Table:
        table_adapter = TypeAdapter(Table)
        parsed_response = table_adapter.validate_python(raw_response["table"])
        parsed_response.service = self
        return parsed_response

    def list(
        self,
        schema: Optional[str] = None,
        verbose: Optional[bool] = None,
        offset: Optional[int] = None,
        limit: Optional[int] = None,
    ) -> List[Table]:
        path = f"/{self.tag}/"
        query_params = self._create_input_dict(
            schema=schema, verbose=verbose, offset=offset, limit=limit
        )

        raw_response = self.client._request(
            method="get", path=path, query_params=query_params
        )

        tables_adapter = TypeAdapter(List[Table])
        parsed_response = tables_adapter.validate_python(raw_response["tables"])
        for table in parsed_response:
            table.service = self
        return parsed_response

    def get(self, name: str, schema: Optional[str] = None) -> Union[Table, dict]:
        path = f"/{self.tag}/{name}"
        query_params = self._create_input_dict(schema=schema)

        raw_response = self.client._request(
            method="get", path=path, query_params=query_params
        )

        return self._parse_table_response(raw_response)

    def update(
        self, name: str, schema: Optional[str] = None, table: Optional[BaseTable] = None
    ) -> Table:
        path = f"/{self.tag}/{name}"
        query_params = self._create_input_dict(schema=schema)
        payload = self._create_input_dict(table=table)

        raw_response = self.client._request(
            method="put", path=path, query_params=query_params, payload=payload
        )

        return self._parse_table_response(raw_response)

    def create(
        self,
        name: str,
        schema: Optional[str] = None,
        table: Optional[TableObject] = None,
    ) -> Table:
        path = f"/{self.tag}/{name}"
        query_params = self._create_input_dict(schema=schema)
        payload = self._create_input_dict(table=table)

        raw_response = self.client._request(
            method="post", path=path, query_params=query_params, payload=payload
        )

        return self._parse_table_response(raw_response)

    def upload(
        self,
        name: str,
        file: Optional[Union[str, os.PathLike]] = None,
        df: Optional[pd.DataFrame] = None,
        schema: Optional[str] = None,
        table: Optional[TableObject] = None,
        if_exists: Optional[str] = None,
<<<<<<< HEAD
    ) -> Union[Table, dict]:
        try:
            if_exists_enum = IfExists(if_exists)
        except Exception as e:
            raise ThanoSQLValueError(str(e))
        
        if file:
            path = f"/{self.tag}/{name}/upload/"

            file_extension = Path(file).suffix.lower()
            if file_extension == ".csv":
                path = path + "csv"
            elif file_extension in [
                ".xls",
                ".xlsx",
                ".xlsm",
                ".xlsb",
                ".odf",
                ".ods",
                ".odt",
            ]:
                path = path + "excel"
            else:
                raise ThanoSQLValueError(
                    "Invalid format: only CSV and Excel files possible."
                )

            query_params = self._create_input_dict(schema=schema, if_exists=if_exists_enum.value)
            payload = self._create_input_dict(table=table)

            return self.client._request(
                method="post",
                path=path,
                query_params=query_params,
                payload=payload,
                file=file,
=======
    ) -> Table:
        path = f"/{self.tag}/{name}/upload/"

        file_extension = Path(file).suffix.lower()
        if file_extension == ".csv":
            path = path + "csv"
        elif file_extension in [
            ".xls",
            ".xlsx",
            ".xlsm",
            ".xlsb",
            ".odf",
            ".ods",
            ".odt",
        ]:
            path = path + "excel"
        else:
            raise ThanoSQLValueError(
                "Invalid format: only CSV and Excel files possible."
>>>>>>> ae07da6b
            )

        elif df is not None:
            df_loader = DataFrameLoader(df=df, client=self.client)
            return df_loader.load_df_to_table(
                name=name,
                schema=schema,
                table=table,
                if_exists=if_exists_enum,
            )

<<<<<<< HEAD
        else:
            raise ThanoSQLValueError("No file or DataFrame provided for upload")
=======
        raw_response = self.client._request(
            method="post",
            path=path,
            query_params=query_params,
            payload=payload,
            file=file,
        )
>>>>>>> ae07da6b

        return self._parse_table_response(raw_response)

    def delete(self, name: str, schema: Optional[str] = None) -> dict:
        path = f"/{self.tag}/{name}"
        query_params = self._create_input_dict(schema=schema)

        return self.client._request(
            method="delete", path=path, query_params=query_params
        )


class Table(BaseTable):
    service: Optional[TableService] = None

    def get_records(
        self,
        offset: Optional[int] = None,
        limit: Optional[int] = None,
    ) -> dict:
        path = f"/{self.service.tag}/{self.name}/records"

        query_params = self.service._create_input_dict(
            schema=self.table_schema,
            offset=offset,
            limit=limit,
        )

        return self.service.client._request(
            method="get",
            path=path,
            query_params=query_params,
        )

    def get_records_as_csv(
        self,
        timezone_offset: Optional[int] = None,
    ) -> None:
        path = f"/{self.service.tag}/{self.name}/records/csv"

        query_params = self.service._create_input_dict(
            schema=self.table_schema,
            timezone_offset=timezone_offset,
        )

        self.service.client._request(
            method="get", path=path, query_params=query_params, stream=True
        )

    def insert(
        self,
        records: List[dict],
    ) -> dict:
        path = f"/{self.service.tag}/{self.name}/records"
        query_params = self.service._create_input_dict(schema=self.table_schema)

        return self.service.client._request(
            method="post", path=path, query_params=query_params, payload=records
        )


class TableTemplate(BaseModel):
    name: str
    table_template: TableObject
    version: Optional[str]
    compatibility: Optional[str]
    created_at: Optional[datetime]


class TableTemplateService(ThanoSQLService):
    def __init__(self, client: ThanoSQL) -> None:
        super().__init__(client=client, tag="table_template")

    def list(
        self,
        search: Optional[str] = None,
        order_by: Optional[str] = None,
        latest: Optional[bool] = None,
    ) -> List[TableTemplate]:
        path = f"/{self.tag}/"
        query_params = self._create_input_dict(
            search=search,
            order_by=order_by,
            latest=latest,
        )

        raw_response = self.client._request(
            method="get", path=path, query_params=query_params
        )

        table_templates_adapter = TypeAdapter(List[TableTemplate])
        parsed_response = table_templates_adapter.validate_python(
            raw_response["table_templates"]
        )
        return parsed_response

    def get(self, name: str, version: Optional[str] = None) -> dict:
        path = f"/{self.tag}/{name}"
        query_params = self._create_input_dict(version=version)

        raw_response = self.client._request(
            method="get", path=path, query_params=query_params
        )

        table_templates_adapter = TypeAdapter(List[TableTemplate])
        parsed_response = {}
        parsed_response["table_templates"] = table_templates_adapter.validate_python(
            raw_response["table_templates"]
        )
        parsed_response["versions"] = raw_response["versions"]

        return parsed_response

    def create(
        self,
        name: str,
        table_template: TableObject,
        version: Optional[str] = None,
        compatibility: Optional[str] = None,
    ) -> TableTemplate:
        path = f"/{self.tag}/{name}"
        payload = self._create_input_dict(
            table_template=vars(table_template),
            version=version,
            compatibility=compatibility,
        )

        raw_response = self.client._request(method="post", path=path, payload=payload)

        table_template_adapter = TypeAdapter(TableTemplate)
        parsed_response = table_template_adapter.validate_python(
            raw_response["table_template"]
        )
        return parsed_response

    def delete(self, name: str, version: Optional[str] = None) -> dict:
        path = f"/{self.tag}/{name}"
        query_params = self._create_input_dict(version=version)

        return self.client._request(
            method="delete", path=path, query_params=query_params
        )


class DataFrameLoader:
    """
    Class for loading data from a pandas DataFrame and loading them into a PostgreSQL database.

    Parameters
    ----------
    df : pd.DataFrame
        The DataFrame containing the data to be loaded.

    Attributes
    ----------
    df : pd.DataFrame
        Processed DataFrame
    dtype_list : List[tuple]
        List of tuples of columns and data types of the columns in the DataFrame

    Methods
    -------
    """

    def __init__(self, df: pd.DataFrame, client: ThanoSQL) -> None:
        self.df: pd.DataFrame
        self.dtype_list: List[Tuple]

        self.df, self.dtype_list = self.load_df_to_object(df)
        
        self.client: ThanoSQL = client

    def load_df_to_object(self, df: pd.DataFrame) -> Tuple[pd.DataFrame, List[Tuple]]:
        df_columns = df.columns.tolist()
        dtype_list = []

        for column_name in df_columns:
            if df.empty:
                dtype = "SMALLINT"
            else:
                column_values = df[column_name]

                column_value = column_values.iloc[0]
                dtype = get_sqlalchemy_type(column_values)

                if isinstance(column_value, (np.ndarray, list)):
                    if isinstance(column_value, np.ndarray):
                        df[column_name] = df[column_name].apply(
                            lambda row: row.tolist()
                        )

                    array = np.array(column_value)
                    dtype_dimension = "[]" * array.ndim
                    column_value = array.flat[0]
                    dtype = get_sqlalchemy_type(pd.Series(column_value))
                    dtype += dtype_dimension  # eg) INT[][][]

                elif isinstance(column_value, dict):
                    df[column_name] = df[column_name].apply(json.dumps)

            dtype_list.append((column_name, dtype))  # eg) (number, INT)

        return df, dtype_list

    def assemble_columns(self) -> TableObject:
        columns = []
        for col, col_type in self.dtype_list:
            columns.append(BaseColumn(type=col_type, name=col))

        return TableObject(columns=columns)

    def load_to_empty_table(
        self, name: str, schema: str, table: Optional[TableObject] = None
    ) -> Union[Table, dict]:
        # Infer data types from df if the table body is not provided
        # otherwise, do not use the df and use the table body directly
        if not table:
            table = self.assemble_columns()
        self.client.table.create(name=name, schema=schema, table=table)
        return self.client.table.get(name=name, schema=schema)

    def load_contents_to_table(
        self, name: str, schema: str
    ) -> Union[Table, dict]:
        records = self.df.to_dict("records")
        target_table = self.client.table.get(name=name, schema=schema)
        target_table.insert(records=records)
        return target_table

    def load_df_to_table(
        self,
<<<<<<< HEAD
        name: str,
        schema: str = "public",
        table: Optional[TableObject] = None,
        if_exists: IfExists = IfExists.FAIL,
    ) -> Union[Table, dict]:
        # first check if a table of the same name already exists
        existing_table = None
        
        try:
            existing_table = self.client.table.get(name=name, schema=schema)
            if if_exists is IfExists.REPLACE:
                self.client.table.delete(name=name, schema=schema)
                # we deleted the table, so it no longer exists
                existing_table = None
        
        finally:
            # Don't create a new table if there is a table of the same name and if_exists is 'fail' or 'append'
            if existing_table and if_exists is IfExists.FAIL:
                raise ThanoSQLAlreadyExistsError(f"{name} already exists. Set 'if_exists' as 'append' or 'replace' to append to or replace an already existing table.")
            if not existing_table:
                self.load_to_empty_table(name=name, schema=schema, table=table)
        
            return self.load_contents_to_table(name=name, schema=schema)
=======
        offset: Optional[int] = None,
        limit: Optional[int] = None,
    ) -> dict:
        path = f"/{self.service.tag}/{self.name}/records"

        query_params = self.service._create_input_dict(
            schema=self.table_schema,
            offset=offset,
            limit=limit,
        )

        return self.service.client._request(
            method="get",
            path=path,
            query_params=query_params,
        )

    def get_records_as_csv(
        self,
        timezone_offset: Optional[int] = None,
    ) -> None:
        path = f"/{self.service.tag}/{self.name}/records/csv"

        query_params = self.service._create_input_dict(
            schema=self.table_schema,
            timezone_offset=timezone_offset,
        )

        self.service.client._request(
            method="get", path=path, query_params=query_params, stream=True
        )

    def insert(
        self,
        records: List[dict],
    ) -> Union[Table, dict]:
        path = f"/{self.service.tag}/{self.name}/records"
        query_params = self.service._create_input_dict(schema=self.table_schema)

        raw_response = self.service.client._request(
            method="post", path=path, query_params=query_params, payload=records
        )

        return self.service._parse_table_response(raw_response)
>>>>>>> ae07da6b
<|MERGE_RESOLUTION|>--- conflicted
+++ resolved
@@ -159,8 +159,7 @@
         schema: Optional[str] = None,
         table: Optional[TableObject] = None,
         if_exists: Optional[str] = None,
-<<<<<<< HEAD
-    ) -> Union[Table, dict]:
+    ) -> Table:
         try:
             if_exists_enum = IfExists(if_exists)
         except Exception as e:
@@ -168,7 +167,7 @@
         
         if file:
             path = f"/{self.tag}/{name}/upload/"
-
+            
             file_extension = Path(file).suffix.lower()
             if file_extension == ".csv":
                 path = path + "csv"
@@ -189,35 +188,16 @@
 
             query_params = self._create_input_dict(schema=schema, if_exists=if_exists_enum.value)
             payload = self._create_input_dict(table=table)
-
-            return self.client._request(
+            
+            raw_response = self.client._request(
                 method="post",
                 path=path,
                 query_params=query_params,
                 payload=payload,
                 file=file,
-=======
-    ) -> Table:
-        path = f"/{self.tag}/{name}/upload/"
-
-        file_extension = Path(file).suffix.lower()
-        if file_extension == ".csv":
-            path = path + "csv"
-        elif file_extension in [
-            ".xls",
-            ".xlsx",
-            ".xlsm",
-            ".xlsb",
-            ".odf",
-            ".ods",
-            ".odt",
-        ]:
-            path = path + "excel"
-        else:
-            raise ThanoSQLValueError(
-                "Invalid format: only CSV and Excel files possible."
->>>>>>> ae07da6b
             )
+
+            return self._parse_table_response(raw_response)
 
         elif df is not None:
             df_loader = DataFrameLoader(df=df, client=self.client)
@@ -228,20 +208,8 @@
                 if_exists=if_exists_enum,
             )
 
-<<<<<<< HEAD
         else:
             raise ThanoSQLValueError("No file or DataFrame provided for upload")
-=======
-        raw_response = self.client._request(
-            method="post",
-            path=path,
-            query_params=query_params,
-            payload=payload,
-            file=file,
-        )
->>>>>>> ae07da6b
-
-        return self._parse_table_response(raw_response)
 
     def delete(self, name: str, schema: Optional[str] = None) -> dict:
         path = f"/{self.tag}/{name}"
@@ -292,13 +260,15 @@
     def insert(
         self,
         records: List[dict],
-    ) -> dict:
+    ) -> Union[Table, dict]:
         path = f"/{self.service.tag}/{self.name}/records"
         query_params = self.service._create_input_dict(schema=self.table_schema)
 
-        return self.service.client._request(
+        raw_response = self.service.client._request(
             method="post", path=path, query_params=query_params, payload=records
         )
+
+        return self.service._parse_table_response(raw_response)
 
 
 class TableTemplate(BaseModel):
@@ -471,12 +441,11 @@
 
     def load_df_to_table(
         self,
-<<<<<<< HEAD
         name: str,
         schema: str = "public",
         table: Optional[TableObject] = None,
         if_exists: IfExists = IfExists.FAIL,
-    ) -> Union[Table, dict]:
+    ) -> Table:
         # first check if a table of the same name already exists
         existing_table = None
         
@@ -494,50 +463,4 @@
             if not existing_table:
                 self.load_to_empty_table(name=name, schema=schema, table=table)
         
-            return self.load_contents_to_table(name=name, schema=schema)
-=======
-        offset: Optional[int] = None,
-        limit: Optional[int] = None,
-    ) -> dict:
-        path = f"/{self.service.tag}/{self.name}/records"
-
-        query_params = self.service._create_input_dict(
-            schema=self.table_schema,
-            offset=offset,
-            limit=limit,
-        )
-
-        return self.service.client._request(
-            method="get",
-            path=path,
-            query_params=query_params,
-        )
-
-    def get_records_as_csv(
-        self,
-        timezone_offset: Optional[int] = None,
-    ) -> None:
-        path = f"/{self.service.tag}/{self.name}/records/csv"
-
-        query_params = self.service._create_input_dict(
-            schema=self.table_schema,
-            timezone_offset=timezone_offset,
-        )
-
-        self.service.client._request(
-            method="get", path=path, query_params=query_params, stream=True
-        )
-
-    def insert(
-        self,
-        records: List[dict],
-    ) -> Union[Table, dict]:
-        path = f"/{self.service.tag}/{self.name}/records"
-        query_params = self.service._create_input_dict(schema=self.table_schema)
-
-        raw_response = self.service.client._request(
-            method="post", path=path, query_params=query_params, payload=records
-        )
-
-        return self.service._parse_table_response(raw_response)
->>>>>>> ae07da6b
+            return self.load_contents_to_table(name=name, schema=schema)