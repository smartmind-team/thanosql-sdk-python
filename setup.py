--- conflicted
+++ resolved
@@ -41,13 +41,10 @@
     extras_require={
         "dev": [
             "faker",
-<<<<<<< HEAD
             "pytest",
-=======
             "myst-nb",
             "sphinx-autoapi",
             "sphinx-rtd-theme"
->>>>>>> 15509021
         ],
         "magic": [
             "ipython",
